--- conflicted
+++ resolved
@@ -1,16 +1,14 @@
 from flask import Flask
-<<<<<<< HEAD
 from flask_cors import CORS
-=======
-import click
-from flask.cli import AppGroup
->>>>>>> 6d9e1fcc
 from .config import config_by_name
 from .extensions import init_extensions
 from .model import *
 from .routes import author_bp, category_bp, publisher_bp, city_bp, auth_bp, user_bp, state_bp, country_bp, location_bp, book_bp
 from .routes.rating_route import book_ratings_bp, user_ratings_bp, ratings_bp
 from .seed import seed_all, clear_data # Import seeder functions
+from flask.cli import AppGroup
+import click
+
 import os
 
 
@@ -21,47 +19,42 @@
     print("--- Keys in config_by_name:", config_by_name.keys())
     app.config.from_object(config_by_name[config_name])
     
-<<<<<<< HEAD
     # Initialize extensions here
     init_extensions(app)
     
-    # Seed the database with initial data
-    app.cli.add_command(seed_db_command)
-=======
-    init_db(app)
+    # Define the seed CLI group
+    seed_cli = AppGroup('seed', help='Commands for seeding the database.')
 
-    # # Define the seed CLI group
-    # seed_cli = AppGroup('seed', help='Commands for seeding the database.')
+    @seed_cli.command('run')
+    def run_seed_command():
+        """Seeds the database with initial data."""
+        # No need for app.app_context() here as Flask CLI handles it
+        try:
+            seed_all()
+            click.echo("Database seeded successfully.")
+        except Exception as e:
+            # db.session.rollback() # seed_all or individual seeders should handle rollback on error
+            click.echo(f"Error during seeding: {e}")
+            # raise # Optionally re-raise
 
-    # @seed_cli.command('run')
-    # def run_seed_command():
-    #     """Seeds the database with initial data."""
-    #     # No need for app.app_context() here as Flask CLI handles it
-    #     try:
-    #         seed_all()
-    #         click.echo("Database seeded successfully.")
-    #     except Exception as e:
-    #         # db.session.rollback() # seed_all or individual seeders should handle rollback on error
-    #         click.echo(f"Error during seeding: {e}")
-    #         # raise # Optionally re-raise
+    @seed_cli.command('clear')
+    @click.option('--really', is_flag=True, help="Confirms the operation. Data will be lost.")
+    def clear_db_data_command(really):
+        """Clears data from relevant tables."""
+        if not really:
+            click.echo("Operation aborted. Use --really to confirm data deletion.")
+            return
+        try:
+            clear_data()
+            click.echo("Database data cleared successfully.")
+        except Exception as e:
+            # db.session.rollback() # clear_data should handle rollback
+            click.echo(f"Error during data clearing: {e}")
+            # raise
 
-    # @seed_cli.command('clear')
-    # @click.option('--really', is_flag=True, help="Confirms the operation. Data will be lost.")
-    # def clear_db_data_command(really):
-    #     """Clears data from relevant tables."""
-    #     if not really:
-    #         click.echo("Operation aborted. Use --really to confirm data deletion.")
-    #         return
-    #     try:
-    #         clear_data()
-    #         click.echo("Database data cleared successfully.")
-    #     except Exception as e:
-    #         # db.session.rollback() # clear_data should handle rollback
-    #         click.echo(f"Error during data clearing: {e}")
-    #         # raise
-
-    # app.cli.add_command(seed_cli)
->>>>>>> 6d9e1fcc
+    app.cli.add_command(seed_cli)
+    
+    
     
     # Register blueprints
     app.register_blueprint(auth_bp, url_prefix='/api/v1/auth')
@@ -78,8 +71,6 @@
     app.register_blueprint(country_bp, url_prefix='/api/v1/countries')
     app.register_blueprint(location_bp, url_prefix='/api/v1/locations')
     
-    app.register_blueprint(book_bp, url_prefix='/api/v1/books')
-
     @app.route('/')
     def index():
         return "setup flask is working!"
