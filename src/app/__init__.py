--- conflicted
+++ resolved
@@ -1,43 +1,29 @@
 from flask import Flask
 from flask_cors import CORS
-<<<<<<< HEAD
-=======
 import click
 from flask.cli import AppGroup
->>>>>>> 8ab4ee7b
 from .config import config_by_name
 from .extensions import init_extensions
 from .model import *
 from .routes import author_bp, category_bp, publisher_bp, city_bp, auth_bp, user_bp, state_bp, country_bp, location_bp, book_bp
 from .routes.rating_route import book_ratings_bp, user_ratings_bp, ratings_bp
 from .seed import seed_all, clear_data # Import seeder functions
-from flask.cli import AppGroup
-import click
-
 import os
 
 
 def create_app():
-    config_name = os.getenv('FLASK_ENV', 'prod')
+    config_name = os.getenv('FLASK_ENV', 'dev')
     app = Flask(__name__)
     print("--- Config Name:", config_name) # Debug
     print("--- Keys in config_by_name:", config_by_name.keys())
     app.config.from_object(config_by_name[config_name])
     
-<<<<<<< HEAD
-    # Initialize extensions here
-    init_extensions(app)
-    
-    # Define the seed CLI group
-    seed_cli = AppGroup('seed', help='Commands for seeding the database.')
-=======
     init_extensions(app)
 
     CORS(app)
 
     # # Define the seed CLI group
     # seed_cli = AppGroup('seed', help='Commands for seeding the database.')
->>>>>>> 8ab4ee7b
 
     @seed_cli.command('run')
     def run_seed_command():
@@ -66,9 +52,7 @@
             click.echo(f"Error during data clearing: {e}")
             # raise
 
-    app.cli.add_command(seed_cli)
-    
-    
+    # app.cli.add_command(seed_cli)
     
     # Register blueprints
     app.register_blueprint(auth_bp, url_prefix='/api/v1/auth')
