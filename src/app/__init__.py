--- conflicted
+++ resolved
@@ -21,15 +21,9 @@
     app.config.from_object(config_by_name[config_name])
     
     init_extensions(app)
-<<<<<<< HEAD
 
     CORS(app)
 
-=======
-    
-    CORS(app)
-    
->>>>>>> 75d5a6b3
     # # Define the seed CLI group
     # seed_cli = AppGroup('seed', help='Commands for seeding the database.')
 
@@ -61,11 +55,6 @@
     #         # raise
 
     # app.cli.add_command(seed_cli)
-<<<<<<< HEAD
-=======
-    
-    
->>>>>>> 75d5a6b3
     
     # Register blueprints
     app.register_blueprint(auth_bp, url_prefix='/api/v1/auth')
