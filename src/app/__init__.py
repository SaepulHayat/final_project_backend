--- conflicted
+++ resolved
@@ -1,13 +1,9 @@
 from flask import Flask
 from flask_cors import CORS
 from .config import config_by_name
-<<<<<<< HEAD
 from .extensions import init_extensions
-=======
-from .extensions import init_db
->>>>>>> b2a6ab45
 from .model import *
-from .routes import author_bp, category_bp, publisher_bp, city_bp, auth_bp, user_bp, state_bp, country_bp, location_bp
+from .routes import author_bp, category_bp, publisher_bp, city_bp, auth_bp, user_bp, state_bp, country_bp, location_bp, book_bp
 from .routes.rating_route import book_ratings_bp, user_ratings_bp, ratings_bp
 import os
 
@@ -24,17 +20,6 @@
     # Initialize extensions here
     init_extensions(app)
     
-    # Initialize CORS
-    CORS(app)
-
-    # Register blueprints
-    app.register_blueprint(auth_bp, url_prefix='/auth')
-    app.register_blueprint(user_bp, url_prefix='/user')
-    
-<<<<<<< HEAD
-    
-=======
->>>>>>> b2a6ab45
     # Seed the database with initial data
     app.cli.add_command(seed_db_command)
     
@@ -51,6 +36,8 @@
     app.register_blueprint(ratings_bp)
     app.register_blueprint(country_bp, url_prefix='/api/v1/countries')
     app.register_blueprint(location_bp, url_prefix='/api/v1/locations')
+    
+    app.register_blueprint(book_bp, url_prefix='/api/v1/books')
 
     @app.route('/')
     def index():
