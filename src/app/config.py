--- conflicted
+++ resolved
@@ -13,16 +13,6 @@
     JWT_ACCESS_TOKEN_EXPIRES = timedelta(hours=1)
     DEBUG = False
     TESTING = False
-<<<<<<< HEAD
-
-    if not SECRET_KEY and os.environ.get('FLASK_ENV') == 'production':
-        raise ValueError("No SECRET_KEY set for Flask application in production")
-    SECRET_KEY = os.getenv('SECRET_KEY', 'my_very_secret_key')
-    JWT_SECRET_KEY = os.getenv('JWT_SECRET_KEY', 'your-secret-key')
-    JWT_ACCESS_TOKEN_EXPIRES = timedelta(hours=1)
-    DEBUG = False
-=======
->>>>>>> 8ab4ee7b
     SQLALCHEMY_TRACK_MODIFICATIONS = False
 
 class DevelopmentConfig(Config):
@@ -47,23 +37,6 @@
     """Production configuration."""
     """Production configuration."""
     DEBUG = False
-<<<<<<< HEAD
-    TESTING = False
-    SQLALCHEMY_DATABASE_URI = os.environ.get('TESTING_DATABASE_URL') or \
-        'sqlite:///' + os.path.join(os.path.dirname(basedir), 'test.db')    
-    TESTING = False
-    SQLALCHEMY_DATABASE_URI = os.environ.get('TESTING_DATABASE_URL') or \
-        'sqlite:///' + os.path.join(os.path.dirname(basedir), 'test.db')    
-    SQLALCHEMY_TRACK_MODIFICATIONS = False
-    WTF_CSRF_ENABLED = False
-    
-    if not SQLALCHEMY_DATABASE_URI:
-        raise ValueError("No PRODUCTION_DATABASE_URL set for Flask application in production")
-    
-class TestConfig(Config):  
-    SQLALCHEMY_DATABASE_URI = 'sqlite:///:memory:'  
-    TESTING = True  
-=======
     SQLALCHEMY_DATABASE_URI = os.environ.get('DATABASE_URL')
     WTF_CSRF_ENABLED = True
     
@@ -72,15 +45,10 @@
             raise ValueError("No SECRET_KEY set for Flask application in production")
         if not os.environ.get('DATABASE_URL'):
             raise ValueError("No DATABASE_URL set for Flask application in production")
->>>>>>> 8ab4ee7b
 
 config_by_name = {
     'default': DevelopmentConfig,
     'dev': DevelopmentConfig,
     'prod': ProductionConfig,
-<<<<<<< HEAD
-    'test': TestConfig
-=======
     'test': TestingConfig
->>>>>>> 8ab4ee7b
 }