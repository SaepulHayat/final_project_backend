--- conflicted
+++ resolved
@@ -6,13 +6,6 @@
 load_dotenv(os.path.join(basedir, '.env'))
 
 class Config:
-<<<<<<< HEAD
-    SECRET_KEY = os.getenv('SECRET_KEY', 'my_very_secret_key')
-    JWT_SECRET_KEY = os.getenv('JWT_SECRET_KEY', 'your-secret-key')
-    JWT_ACCESS_TOKEN_EXPIRES = timedelta(hours=1)
-    DEBUG = False
-    SQLALCHEMY_TRACK_MODIFICATIONS = False
-=======
     """Base configuration class. Contains default configuration settings."""
     SECRET_KEY = os.environ.get('SECRET_KEY') or 'you-will-never-guess'
     SQLALCHEMY_TRACK_MODIFICATIONS = False
@@ -20,7 +13,6 @@
 
     if not SECRET_KEY and os.environ.get('FLASK_ENV') == 'production':
         raise ValueError("No SECRET_KEY set for Flask application in production")
->>>>>>> bcc32008
 
 class DevelopmentConfig(Config):
     """Development configuration."""
@@ -46,16 +38,6 @@
     SQLALCHEMY_TRACK_MODIFICATIONS = False
     WTF_CSRF_ENABLED = False
     
-<<<<<<< HEAD
-class TestConfig(Config):  
-    SQLALCHEMY_DATABASE_URI = 'sqlite:///:memory:'  
-    TESTING = True  
-
-config_by_name = {
-    'dev': DevelopmentConfig,
-    'prod': ProductionConfig,
-    'test': TestConfig
-=======
     if not SQLALCHEMY_DATABASE_URI:
         raise ValueError("No PRODUCTION_DATABASE_URL set for Flask application in production")
 
@@ -64,5 +46,4 @@
     'testing': TestingConfig,
     'production': ProductionConfig,
     'default': DevelopmentConfig
->>>>>>> bcc32008
 }